--- conflicted
+++ resolved
@@ -152,18 +152,16 @@
         ]
     }, 'volumes.json')
     write_etc_paasta(context, {
-<<<<<<< HEAD
         'paasta_native': {
             'principal': 'paasta_native',
             'secret': 'secret4',
         }
     }, 'paasta_native.json')
-=======
+    write_etc_paasta(context, {
         'mesos_config': {
             "path": mesos_cli_config_filename
         }
     }, 'mesos.json')
->>>>>>> 0e2ca9a0
 
 
 @given(u'we have yelpsoa-configs for the service "{service}" with {disabled} scheduled chronos instance "{instance}"')
