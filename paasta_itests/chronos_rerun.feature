Feature: chronos_rerun can rerun old jobs

  Scenario: a job can be rerun
    Given a working paasta cluster
      And we have yelpsoa-configs for the service "testservice" with enabled scheduled chronos instance "testinstance"
      And we have a deployments.json for the service "testservice" with enabled chronos instance "testinstance"
     When we run chronos_rerun for service_instance "testservice testinstance"
     Then we should get exit code 0
<<<<<<< HEAD
      And there is a temporary job for the service testservice and instance testinstance
=======
     And there is a temporary job for the service "testservice" and instance "testinstance"
>>>>>>> 8ad538bf

  Scenario: a dependent job is converted to a scheduled job
    Given a working paasta cluster
      And we have yelpsoa-configs for the service "testservice" with enabled scheduled chronos instance "testinstance"
      And we have a deployments.json for the service "testservice" with enabled chronos instance "testinstance"
     When we run setup_chronos_job for service_instance "testservice.testinstance"
     Then we should get exit code 0

    Given we have yelpsoa-configs for the service "testservice" with enabled dependent chronos instance "dependentjob" and parent "testservice.testinstance"
      And we have a deployments.json for the service "testservice" with enabled chronos instance "dependentjob"
     When we run chronos_rerun for service_instance "testservice dependentjob"
     Then we should get exit code 0
<<<<<<< HEAD
      And there is a temporary job for the service testservice and instance dependentjob
=======
     And there is a temporary job for the service "testservice" and instance "dependentjob"
>>>>>>> 8ad538bf


  Scenario: dates are properly interpolated
    Given a working paasta cluster
      And we have yelpsoa-configs for the service "testservice" with enabled scheduled chronos instance "testinstance"
      And we have a deployments.json for the service "testservice" with enabled chronos instance "testinstance"
     When we set the "cmd" field of the chronos config for service "testservice" and instance "testinstance" to "echo '%(shortdate)s'"
     When we run chronos_rerun for service_instance "testservice testinstance"
     Then we should get exit code 0
     When we store the name of the job for the service testservice and instance testinstance as myjob
     Then the field "disabled" for the job stored as "myjob" is set to "False"
      And the field "command" for the job stored as "myjob" is set to "echo '2016-03-13'"
<<<<<<< HEAD
      And there is a temporary job for the service testservice and instance testinstance
=======
     And there is a temporary job for the service "testservice" and instance "testinstance"
>>>>>>> 8ad538bf


  Scenario: a dependent job is rerun with all his graph
    Given a working paasta cluster
      And we have yelpsoa-configs for the service "testservice" with enabled scheduled chronos instance "testinstance"
      And we have a deployments.json for the service "testservice" with enabled chronos instance "testinstance"
     When we run setup_chronos_job for service_instance "testservice.testinstance"
     Then we should get exit code 0

    Given we have yelpsoa-configs for the service "testservice" with enabled dependent chronos instance "dependentjob" and parent "testservice.testinstance"
      And we have a deployments.json for the service "testservice" with enabled chronos instance "dependentjob,testinstance"
     When we run chronos_rerun for service_instance "testservice dependentjob" with args --run-all-related-jobs
     Then we should get exit code 0
<<<<<<< HEAD
      And there is a temporary job for the service testservice and instance testinstance
      And there is a temporary job for the service testservice and instance dependentjob


  Scenario: a disabled job is rerun when forced to
    Given a working paasta cluster
      And we have yelpsoa-configs for the service "testservice" with disabled scheduled chronos instance "testinstance"
      And we have a deployments.json for the service "testservice" with disabled instance "testinstance"
     When we run setup_chronos_job for service_Instance "testservice.testinstance"
     Then we should get exit code 0
     When we store the name of the job for the service testservice and instance testinstance as myjob
      And we wait for the chronos job stored as "myjob" to appear in the job list
      And we run chronos_rerun for service_instance "testservice testinstance" with args --force-disabled
     Then the rerun job for "testservice testinstance" is enabled
      And there is a temporary job for the service testservice and instance testinstance


  Scenario: a disabled job is not rerun when not forced to
    Given a working paasta cluster
      And we have yelpsoa-configs for the service "testservice" with disabled scheduled chronos instance "testinstance"
      And we have a deployments.json for the service "testservice" with disabled instance "testinstance"
     When we run setup_chronos_job for service_Instance "testservice.testinstance"
     Then we should get exit code 0
     When we store the name of the job for the service testservice and instance testinstance as myjob
      And we wait for the chronos job stored as "myjob" to appear in the job list
      And we run chronos_rerun for service_instance "testservice testinstance"
     Then the rerun job for "testservice testinstance" is disabled


  Scenario: a dependent job is rerun with all his graph
    Given a working paasta cluster
      And we have yelpsoa-configs for the service "testservice" with disabled scheduled chronos instance "testinstance"
      And we have a deployments.json for the service "testservice" with disabled instance "testinstance"
     When we run setup_chronos_job for service_instance "testservice.testinstance"
     Then we should get exit code 0

    Given we have yelpsoa-configs for the service "testservice" with disabled dependent chronos instance "dependentjob" and parent "testservice.testinstance"
      And we have a deployments.json for the service "testservice" with disabled instance "dependentjob,testinstance"
     When we run chronos_rerun for service_instance "testservice dependentjob" with args --run-all-related-jobs --force-disabled
     Then we should get exit code 0
      And there is a temporary job for the service testservice and instance testinstance
      And there is a temporary job for the service testservice and instance dependentjob
      And the rerun job for "testservice testinstance" is enabled
=======
     And there is a temporary job for the service "testservice" and instance "testinstance" dependent on None
     And there is a temporary job for the service "testservice" and instance "dependentjob" dependent on testservice testinstance
>>>>>>> 8ad538bf
<|MERGE_RESOLUTION|>--- conflicted
+++ resolved
@@ -6,11 +6,7 @@
       And we have a deployments.json for the service "testservice" with enabled chronos instance "testinstance"
      When we run chronos_rerun for service_instance "testservice testinstance"
      Then we should get exit code 0
-<<<<<<< HEAD
-      And there is a temporary job for the service testservice and instance testinstance
-=======
-     And there is a temporary job for the service "testservice" and instance "testinstance"
->>>>>>> 8ad538bf
+      And there is a temporary job for the service "testservice" and instance "testinstance"
 
   Scenario: a dependent job is converted to a scheduled job
     Given a working paasta cluster
@@ -23,11 +19,7 @@
       And we have a deployments.json for the service "testservice" with enabled chronos instance "dependentjob"
      When we run chronos_rerun for service_instance "testservice dependentjob"
      Then we should get exit code 0
-<<<<<<< HEAD
-      And there is a temporary job for the service testservice and instance dependentjob
-=======
-     And there is a temporary job for the service "testservice" and instance "dependentjob"
->>>>>>> 8ad538bf
+      And there is a temporary job for the service "testservice" and instance "dependentjob"
 
 
   Scenario: dates are properly interpolated
@@ -40,11 +32,7 @@
      When we store the name of the job for the service testservice and instance testinstance as myjob
      Then the field "disabled" for the job stored as "myjob" is set to "False"
       And the field "command" for the job stored as "myjob" is set to "echo '2016-03-13'"
-<<<<<<< HEAD
-      And there is a temporary job for the service testservice and instance testinstance
-=======
-     And there is a temporary job for the service "testservice" and instance "testinstance"
->>>>>>> 8ad538bf
+      And there is a temporary job for the service "testservice" and instance "testinstance"
 
 
   Scenario: a dependent job is rerun with all his graph
@@ -58,9 +46,8 @@
       And we have a deployments.json for the service "testservice" with enabled chronos instance "dependentjob,testinstance"
      When we run chronos_rerun for service_instance "testservice dependentjob" with args --run-all-related-jobs
      Then we should get exit code 0
-<<<<<<< HEAD
-      And there is a temporary job for the service testservice and instance testinstance
-      And there is a temporary job for the service testservice and instance dependentjob
+      And there is a temporary job for the service "testservice" and instance "testinstance" dependent on None
+      And there is a temporary job for the service "testservice" and instance "dependentjob" dependent on testservice testinstance
 
 
   Scenario: a disabled job is rerun when forced to
@@ -73,7 +60,7 @@
       And we wait for the chronos job stored as "myjob" to appear in the job list
       And we run chronos_rerun for service_instance "testservice testinstance" with args --force-disabled
      Then the rerun job for "testservice testinstance" is enabled
-      And there is a temporary job for the service testservice and instance testinstance
+      And there is a temporary job for the service "testservice" and instance "testinstance"
 
 
   Scenario: a disabled job is not rerun when not forced to
@@ -99,10 +86,6 @@
       And we have a deployments.json for the service "testservice" with disabled instance "dependentjob,testinstance"
      When we run chronos_rerun for service_instance "testservice dependentjob" with args --run-all-related-jobs --force-disabled
      Then we should get exit code 0
-      And there is a temporary job for the service testservice and instance testinstance
-      And there is a temporary job for the service testservice and instance dependentjob
-      And the rerun job for "testservice testinstance" is enabled
-=======
-     And there is a temporary job for the service "testservice" and instance "testinstance" dependent on None
-     And there is a temporary job for the service "testservice" and instance "dependentjob" dependent on testservice testinstance
->>>>>>> 8ad538bf
+      And there is a temporary job for the service "testservice" and instance "testinstance"
+      And there is a temporary job for the service "testservice" and instance "dependentjob"
+      And the rerun job for "testservice testinstance" is enabled