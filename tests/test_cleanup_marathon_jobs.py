--- conflicted
+++ resolved
@@ -1,5 +1,6 @@
 #!/usr/bin/env python
 
+from paasta_tools import marathon_tools
 import cleanup_marathon_jobs
 import mock
 import contextlib
@@ -51,17 +52,10 @@
                         mock.Mock(id='not-here.oh.no')]
         self.fake_marathon_client.list_apps = mock.Mock(return_value=fake_app_ids)
         with contextlib.nested(
-<<<<<<< HEAD
-            mock.patch(
-                'paasta_tools.marathon_tools.get_marathon_services_for_cluster',
-                return_value=expected_apps
-            ),
-            mock.patch('paasta_tools.marathon_tools.MarathonConfig.read',
-=======
             mock.patch('paasta_tools.marathon_tools.get_marathon_services_for_cluster',
                        return_value=expected_apps, autospec=True),
-            mock.patch('paasta_tools.marathon_tools.get_config', autospec=True,
->>>>>>> 751333e7
+            mock.patch('paasta_tools.marathon_tools.MarathonConfig.read',
+                       spec=marathon_tools.MarathonConfig.read,
                        return_value=self.fake_marathon_config),
             mock.patch('paasta_tools.marathon_tools.get_marathon_client', autospec=True,
                        return_value=self.fake_marathon_client),
@@ -88,7 +82,8 @@
         with contextlib.nested(
             mock.patch('paasta_tools.marathon_tools.get_marathon_services_for_cluster',
                        return_value=expected_apps, autospec=True),
-            mock.patch('paasta_tools.marathon_tools.get_config', autospec=True,
+            mock.patch('paasta_tools.marathon_tools.MarathonConfig.read',
+                       spec=marathon_tools.MarathonConfig.read,
                        return_value=self.fake_marathon_config),
             mock.patch('paasta_tools.marathon_tools.get_marathon_client', autospec=True,
                        return_value=self.fake_marathon_client),
