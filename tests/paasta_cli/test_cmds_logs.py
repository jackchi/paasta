import contextlib
import json
import mock
from multiprocessing import Queue
from Queue import Empty

from pytest import raises

from paasta_tools.paasta_cli.cmds import logs
from paasta_tools.utils import ANY_CLUSTER
from paasta_tools.utils import format_log_line
from paasta_tools.utils import get_log_name_for_service
from scribereader.scribereader import StreamTailerSetupError


def test_cluster_to_scribe_env_good():
    actual = logs.cluster_to_scribe_env('mesosstage')
    assert actual == 'env1'


def test_cluster_to_scribe_env_bad():
    with raises(SystemExit) as sys_exit:
        logs.cluster_to_scribe_env('dne')
        assert sys_exit.value.code == 1


def test_line_passes_filter_true():
    levels = ['fake_level1', 'fake_level2']
    clusters = ['fake_cluster1', 'fake_cluster2']
    instance = 'fake_instance'
    components = ['build', 'deploy']
    line = 'fake_line'
    formatted_line = format_log_line(levels[0], clusters[0], instance, components[0], line)
    assert logs.line_passes_filter(formatted_line, levels, components, clusters) is True


def test_line_passes_filter_true_when_default_cluster():
    levels = ['fake_level1', 'fake_level2']
    clusters = ['fake_cluster1', 'fake_cluster2']
    instance = 'fake_instance'
    components = ['build', 'deploy']
    line = 'fake_line'
    formatted_line = format_log_line(levels[0], ANY_CLUSTER, instance, components[0], line)
    assert logs.line_passes_filter(formatted_line, levels, components, clusters) is True


def test_line_passes_filter_false_when_wrong_level():
    levels = ['fake_level1', 'fake_level2']
    clusters = ['fake_cluster1', 'fake_cluster2']
    instance = 'fake_instance'
    components = ['build', 'deploy']
    line = 'fake_line'
    formatted_line = format_log_line('BOGUS_LEVEL', clusters[0], instance, components[0], line)
    assert logs.line_passes_filter(formatted_line, levels, components, clusters) is False


def test_line_passes_filter_false_when_wrong_component():
    levels = ['fake_level1', 'fake_level2']
    clusters = ['fake_cluster1', 'fake_cluster2']
    instance = 'fake_instance'
    components = ['build', 'deploy']
    line = 'fake_line'
    # component must be legit as well as not in the list of requested
    # components
    formatted_line = format_log_line(levels[0], clusters[0], instance, 'monitoring', line)
    assert logs.line_passes_filter(formatted_line, levels, components, clusters) is False


def test_line_passes_filter_false_when_wrong_cluster():
    levels = ['fake_level1', 'fake_level2']
    clusters = ['fake_cluster1', 'fake_cluster2']
    instance = 'fake_instance'
    components = ['build', 'deploy']
    line = 'fake_line'
    # component must be legit as well as not in the list of requested
    # components
    formatted_line = format_log_line(levels[0], 'BOGUS_CLUSTER', instance, components[0], line)
    assert logs.line_passes_filter(formatted_line, levels, components, clusters) is False


def test_line_passes_filter_false_when_line_not_valid_json():
    levels = ['fake_level1', 'fake_level2']
    clusters = ['fake_cluster1', 'fake_cluster2']
    components = ['build', 'deploy']
    line = 'i am definitely not json'
    # component must be legit as well as not in the list of requested
    # components
    assert logs.line_passes_filter(line, levels, components, clusters) is False


def test_scribe_tail_log_everything():
    env = 'fake_env'
    service = 'fake_service'
    levels = ['fake_level1', 'fake_level2']
    components = ['build', 'deploy']
    clusters = ['fake_cluster1', 'fake_cluster2']
    instance = 'fake_instance'
    queue = Queue()
    tailer = iter([
        format_log_line(
            levels[0],
            clusters,
            instance,
            'build',
            'level: first. component: build.',
        ),
        format_log_line(
            levels[1],
            clusters,
            instance,
            'deploy',
            'level: second. component: deploy.',
        ),
    ])
    with contextlib.nested(
        mock.patch('paasta_tools.paasta_cli.cmds.logs.scribereader', autospec=True),
        mock.patch('paasta_tools.paasta_cli.cmds.logs.line_passes_filter', autospec=True),
    ) as (
        mock_scribereader,
        mock_line_passes_filter,
    ):
        mock_scribereader.get_env_scribe_host.return_value = {
            'host': 'fake_host',
            'port': 'fake_port',
        }
        mock_scribereader.get_stream_tailer.return_value = tailer
        mock_line_passes_filter.return_value = True
        logs.scribe_tail(
            env,
            service,
            levels,
            components,
            clusters,
            queue,
        )
        assert mock_scribereader.get_env_scribe_host.call_count == 1
        mock_scribereader.get_stream_tailer.assert_called_once_with(
            get_log_name_for_service(service),
            'fake_host',
            'fake_port',
        )
        assert queue.qsize() == 2
        # Sadly, fetching with a timeout seems to be needed with
        # multiprocessing.Queue (this was not the case with Queue.Queue). It
        # failed 8/10 times with a get_nowait() vs 0/10 times with a 0.1s
        # timeout.
        first_line = queue.get(True, 0.1)
        assert 'level: first. component: build.' in first_line
        second_line = queue.get(True, 0.1)
        assert 'level: second. component: deploy.' in second_line


def test_scribe_tail_log_nothing():
    env = 'fake_env'
    service = 'fake_service'
    levels = ['fake_level1', 'fake_level2']
    components = ['build', 'deploy']
    clusters = ['fake_cluster1', 'fake_cluster2']
    instance = 'fake_instance'
    queue = Queue()
    tailer = iter([
        format_log_line(
            levels[0],
            clusters,
            instance,
            'build',
            'level: first. component: build.',
        ),
        format_log_line(
            levels[1],
            clusters,
            instance,
            'deploy',
            'level: second. component: deploy.',
        ),
    ])
    with contextlib.nested(
        mock.patch('paasta_tools.paasta_cli.cmds.logs.scribereader', autospec=True),
        mock.patch('paasta_tools.paasta_cli.cmds.logs.line_passes_filter', autospec=True),
    ) as (
        mock_scribereader,
        mock_line_passes_filter,
    ):
        mock_scribereader.get_env_scribe_host.return_value = {
            'host': 'fake_host',
            'port': 'fake_port',
        }
        mock_scribereader.get_stream_tailer.return_value = tailer
        mock_line_passes_filter.return_value = False
        logs.scribe_tail(
            env,
            service,
            levels,
            components,
            clusters,
            queue,
        )
        assert queue.qsize() == 0


class FakeKeyboardInterrupt(KeyboardInterrupt):
    """Raising a real KeyboardInterrupt causes pytest to, y'know, stop."""
    pass


def test_scribe_tail_ctrl_c():
    env = 'fake_env'
    service = 'fake_service'
    levels = ['fake_level1', 'fake_level2']
    components = ['build', 'deploy']
    clusters = ['fake_cluster1', 'fake_cluster2']
    queue = Queue()
    with contextlib.nested(
        mock.patch('paasta_tools.paasta_cli.cmds.logs.scribereader', autospec=True),
        mock.patch('paasta_tools.paasta_cli.cmds.logs.line_passes_filter', autospec=True),
    ) as (
        mock_scribereader,
        mock_line_passes_filter,
    ):
        # There's no reason this method is the one that raises the
        # KeyboardInterrupt. This just happens to be the first convenient place
        # to simulate the user pressing Ctrl-C.
        mock_scribereader.get_env_scribe_host.side_effect = FakeKeyboardInterrupt
        try:
            logs.scribe_tail(
                env,
                service,
                levels,
                components,
                clusters,
                queue,
            )
        # We have to catch this ourselves otherwise it will fool pytest too!
        except FakeKeyboardInterrupt:
            raise Exception('The code under test failed to catch a (fake) KeyboardInterrupt!')
        # If we made it here, KeyboardInterrupt was not raised and this test
        # was successful.


def test_scribe_tail_handles_StreamTailerSetupError():
    env = 'fake_env'
    service = 'fake_service'
    levels = ['fake_level1']
    components = ['build']
    clusters = ['fake_cluster1']
    queue = Queue()
    with contextlib.nested(
        mock.patch('paasta_tools.paasta_cli.cmds.logs.scribereader', autospec=True),
        mock.patch('paasta_tools.paasta_cli.cmds.logs.line_passes_filter', autospec=True),
        mock.patch('paasta_tools.paasta_cli.cmds.logs.log', autospec=True),
    ) as (
        mock_scribereader,
        mock_line_passes_filter,
        mock_log,
    ):
        mock_scribereader.get_stream_tailer.side_effect = StreamTailerSetupError('bla', 'unused1', 'unused2')
        with raises(StreamTailerSetupError):
            logs.scribe_tail(
                env,
                service,
                levels,
                components,
                clusters,
                queue,
            )
<<<<<<< HEAD
        mock_log.error.assert_any_call(
            'Failed to setup stream tailing for stream_paasta_fake_service in fake_env'
        )
=======
        mock_log.error.assert_any_call('Failed to setup stream tailing for stream_paasta_fake_service in fake_env')
>>>>>>> 5240b5ff


def test_prettify_timestamp():
    timestamp = "2015-03-12T21:20:04.602002"
    actual = logs.prettify_timestamp(timestamp)
    # kwa and I tried to get python to recognize a hardcoded timezone
    # in TZ, even using tzset(), but it ignored us. So we're punting.
    assert "2015-03-12 " in actual
    assert ":20:04" in actual


def test_prettify_component_valid():
    component = "build"
    actual = logs.prettify_component(component)
    assert component in actual
    assert "UNPRETTIFIABLE COMPONENT" not in actual


def test_prettify_component_invalid():
    component = "non-existent component"
    actual = logs.prettify_component(component)
    assert component in actual
    assert "UNPRETTIFIABLE COMPONENT" in actual


def test_prettify_level_more_than_one_requested_levels():
    level = 'fake_level'
    requested_levels = ['fake_requested_level', 'fake_requested_level2']
    assert level in logs.prettify_level(level, requested_levels)


def test_prettify_level_less_than_or_equal_to_one_requested_levels():
    level = 'fake_level'
    requested_levels = []
    assert level not in logs.prettify_level(level, requested_levels)


def test_prettify_log_line_invalid_json():
    line = "i am not json"
    levels = []
    assert logs.prettify_log_line(line, levels) == "Invalid JSON: %s" % line


def test_prettify_log_line_valid_json_missing_key():
    line = json.dumps({
        "component": "fake_component",
        "oops_i_spelled_timestamp_rong": "1999-09-09",
    })
    levels = []
    actual = logs.prettify_log_line(line, levels)
    assert "JSON missing keys: %s" % line in actual


def test_prettify_log_line_valid_json():
    parsed_line = {
        "message": "fake_message",
        "component": "fake_component",
        "level": "fake_level",
        "cluster": "fake_cluster",
        "instance": "fake_instance",
        "timestamp": "2015-03-12T21:20:04.602002",
    }
    requested_levels = ['fake_requested_level1', 'fake_requested_level2']
    line = json.dumps(parsed_line)

    actual = logs.prettify_log_line(line, requested_levels)
    expected_timestamp = logs.prettify_timestamp(parsed_line['timestamp'])
    assert expected_timestamp in actual
    assert parsed_line['component'] in actual
    assert parsed_line['cluster'] in actual
    assert parsed_line['instance'] in actual
    assert parsed_line['level'] in actual
    assert parsed_line['message'] in actual


def test_prettify_log_line_valid_json_requested_level_is_only_event():
    requested_levels = ['fake_requested_level1']
    parsed_line = {
        "message": "fake_message",
        "component": "fake_component",
        "level": "event",
        "cluster": "fake_cluster",
        "instance": "fake_instance",
        "timestamp": "2015-03-12T21:20:04.602002",
    }
    line = json.dumps(parsed_line)

    actual = logs.prettify_log_line(line, requested_levels)
    assert parsed_line['level'] not in actual


def test_tail_paasta_logs_ctrl_c_in_queue_get():
    service = 'fake_service'
    levels = ['fake_level1', 'fake_level2']
    components = ['deploy', 'monitoring']
    clusters = ['fake_cluster1', 'fake_cluster2']
    with contextlib.nested(
        mock.patch('paasta_tools.paasta_cli.cmds.logs.determine_scribereader_envs', autospec=True),
        mock.patch('paasta_tools.paasta_cli.cmds.logs.scribe_tail', autospec=True),
        mock.patch('paasta_tools.paasta_cli.cmds.logs.log', autospec=True),
        mock.patch('paasta_tools.paasta_cli.cmds.logs.print_log', autospec=True),
        mock.patch('paasta_tools.paasta_cli.cmds.logs.Queue', autospec=True),
        mock.patch('paasta_tools.paasta_cli.cmds.logs.Process', autospec=True),
    ) as (
        determine_scribereader_envs_patch,
        scribe_tail_patch,
        log_patch,
        print_log_patch,
        queue_patch,
        process_patch,
    ):
        fake_queue = mock.MagicMock(spec_set=Queue())
        fake_queue.get.side_effect = FakeKeyboardInterrupt
        queue_patch.return_value = fake_queue
        try:
            logs.tail_paasta_logs(service, levels, components, clusters)
        # We have to catch this ourselves otherwise it will fool pytest too!
        except FakeKeyboardInterrupt:
            raise Exception('The code under test failed to catch a (fake) KeyboardInterrupt!')
        # If we made it here, KeyboardInterrupt was not raised and this test
        # was successful.


def test_tail_paasta_logs_ctrl_c_in_is_alive():
    service = 'fake_service'
    levels = ['fake_level1', 'fake_level2']
    components = ['deploy', 'monitoring']
    clusters = ['fake_cluster1', 'fake_cluster2']
    with contextlib.nested(
        mock.patch('paasta_tools.paasta_cli.cmds.logs.determine_scribereader_envs', autospec=True),
        mock.patch('paasta_tools.paasta_cli.cmds.logs.scribe_tail', autospec=True),
        mock.patch('paasta_tools.paasta_cli.cmds.logs.log', autospec=True),
        mock.patch('paasta_tools.paasta_cli.cmds.logs.print_log', autospec=True),
        mock.patch('paasta_tools.paasta_cli.cmds.logs.Queue', autospec=True),
        mock.patch('paasta_tools.paasta_cli.cmds.logs.Process', autospec=True),
    ) as (
        determine_scribereader_envs_patch,
        scribe_tail_patch,
        log_patch,
        print_log_patch,
        queue_patch,
        process_patch,
    ):
        determine_scribereader_envs_patch.return_value = ['env1', 'env2']
        fake_queue = mock.MagicMock(spec_set=Queue())
        fake_queue.get.side_effect = Empty
        queue_patch.return_value = fake_queue
        fake_process = mock.MagicMock()
        fake_process.is_alive.side_effect = FakeKeyboardInterrupt
        process_patch.return_value = fake_process
        try:
            logs.tail_paasta_logs(service, levels, components, clusters)
        # We have to catch this ourselves otherwise it will fool pytest too!
        except FakeKeyboardInterrupt:
            raise Exception('The code under test failed to catch a (fake) KeyboardInterrupt!')
        # If we made it here, KeyboardInterrupt was not raised and this test
        # was successful.


def test_tail_paasta_logs_aliveness_check():
    service = 'fake_service'
    levels = ['fake_level1', 'fake_level2']
    components = ['deploy', 'monitoring']
    clusters = ['fake_cluster1', 'fake_cluster2']
    with contextlib.nested(
        mock.patch('paasta_tools.paasta_cli.cmds.logs.determine_scribereader_envs', autospec=True),
        mock.patch('paasta_tools.paasta_cli.cmds.logs.scribe_tail', autospec=True),
        mock.patch('paasta_tools.paasta_cli.cmds.logs.log', autospec=True),
        mock.patch('paasta_tools.paasta_cli.cmds.logs.print_log', autospec=True),
        mock.patch('paasta_tools.paasta_cli.cmds.logs.Queue', autospec=True),
        mock.patch('paasta_tools.paasta_cli.cmds.logs.Process', autospec=True),
    ) as (
        determine_scribereader_envs_patch,
        scribe_tail_patch,
        log_patch,
        print_log_patch,
        queue_patch,
        process_patch,
    ):
        determine_scribereader_envs_patch.return_value = ['env1', 'env2']
        fake_queue = mock.MagicMock(spec_set=Queue())
        fake_queue.get.side_effect = Empty
        queue_patch.return_value = fake_queue
        fake_process = mock.MagicMock()
        is_alive_responses = [
            # First time: simulate both threads being alive.
            True, True,
            # Second time: simulate first thread is alive but second thread is now dead.
            True, False,
            # This gets us into the kill stanza, which calls is_alive() on each
            # thread again. We'll recycle our answers from the previous calls
            # to is_alive() where the first thread is alive but the second
            # thread is dead.
            True, False,
        ]
        fake_process.is_alive.side_effect = is_alive_responses
        process_patch.return_value = fake_process
        logs.tail_paasta_logs(service, levels, components, clusters)
        # is_alive() should be called on all the values we painstakingly provided above.
        assert fake_process.is_alive.call_count == len(is_alive_responses)
        # We only terminate the first thread, which is still alive. We don't
        # terminate the second thread, which was already dead.
        assert fake_process.terminate.call_count == 1


def test_tail_paasta_logs_empty_clusters():
    service = 'fake_service'
    levels = ['fake_level1', 'fake_level2']
    components = ['deploy', 'monitoring']
    clusters = []
    with contextlib.nested(
        mock.patch('paasta_tools.paasta_cli.cmds.logs.determine_scribereader_envs', autospec=True),
        mock.patch('paasta_tools.paasta_cli.cmds.logs.scribe_tail', autospec=True),
        mock.patch('paasta_tools.paasta_cli.cmds.logs.log', autospec=True),
        mock.patch('paasta_tools.paasta_cli.cmds.logs.print_log', autospec=True),
        mock.patch('paasta_tools.paasta_cli.cmds.logs.Queue', autospec=True),
        mock.patch('paasta_tools.paasta_cli.cmds.logs.Process', autospec=True),
    ) as (
        determine_scribereader_envs_patch,
        scribe_tail_patch,
        log_patch,
        print_log_patch,
        queue_patch,
        process_patch,
    ):
        determine_scribereader_envs_patch.return_value = []
        fake_queue = mock.MagicMock(spec_set=Queue())
        fake_queue.get.side_effect = Empty
        queue_patch.return_value = fake_queue
        logs.tail_paasta_logs(service, levels, components, clusters)
        assert process_patch.call_count == 0
        assert print_log_patch.call_count == 0


def test_determine_scribereader_envs():
    cluster = 'fake_cluster'
    components = ['build', 'monitoring']
    with mock.patch(
        'paasta_tools.paasta_cli.cmds.logs.cluster_to_scribe_env',
        autospec=True
    ) as cluster_to_scribe_env_patch:
        cluster_to_scribe_env_patch.return_value = 'fake_scribe_env'
        actual = logs.determine_scribereader_envs(components, cluster)
        cluster_to_scribe_env_patch.assert_called_with(cluster)
        assert actual == set(['env1', 'fake_scribe_env'])


def test_prefix():
    actual = logs.prefix('TEST STRING', 'deploy')
    assert 'TEST STRING' in actual<|MERGE_RESOLUTION|>--- conflicted
+++ resolved
@@ -263,13 +263,7 @@
                 clusters,
                 queue,
             )
-<<<<<<< HEAD
-        mock_log.error.assert_any_call(
-            'Failed to setup stream tailing for stream_paasta_fake_service in fake_env'
-        )
-=======
         mock_log.error.assert_any_call('Failed to setup stream tailing for stream_paasta_fake_service in fake_env')
->>>>>>> 5240b5ff
 
 
 def test_prettify_timestamp():
