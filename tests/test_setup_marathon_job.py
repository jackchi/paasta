--- conflicted
+++ resolved
@@ -61,7 +61,6 @@
                 autospec=True,
             ),
             mock.patch(
-<<<<<<< HEAD
                 'paasta_tools.marathon_tools.get_marathon_client',
                 return_value=fake_client,
                 autospec=True,
@@ -83,13 +82,6 @@
             ),
             mock.patch('setup_marathon_job.send_event', autospec=True,),
             mock.patch('sys.exit', autospec=True),
-=======
-                'setup_marathon_job.setup_service', return_value=(0, 'it_is_finished')),
-            mock.patch('setup_marathon_job.marathon_tools.get_cluster',
-                       return_value=self.fake_marathon_config['cluster']),
-            mock.patch('setup_marathon_job.send_event', autospec=True),
-            mock.patch('sys.exit'),
->>>>>>> 704b2836
         ) as (
             parse_args_patch,
             get_main_conf_patch,
@@ -137,7 +129,6 @@
                 autospec=True,
             ),
             mock.patch(
-<<<<<<< HEAD
                 'paasta_tools.marathon_tools.get_marathon_client',
                 return_value=fake_client,
                 autospec=True,
@@ -159,13 +150,6 @@
             ),
             mock.patch('setup_marathon_job.send_event', autospec=True),
             mock.patch('sys.exit', autospec=True),
-=======
-                'setup_marathon_job.setup_service', return_value=(1, 'NEVER')),
-            mock.patch('setup_marathon_job.marathon_tools.get_cluster',
-                       return_value=self.fake_marathon_config['cluster']),
-            mock.patch('setup_marathon_job.send_event', autospec=True),
-            mock.patch('sys.exit'),
->>>>>>> 704b2836
         ) as (
             parse_args_patch,
             get_main_conf_patch,
@@ -220,7 +204,6 @@
             'source': 'mesos-fake_cluster',
         }
         with contextlib.nested(
-<<<<<<< HEAD
             mock.patch(
                 "paasta_tools.monitoring_tools.get_team",
                 return_value=fake_team,
@@ -247,19 +230,6 @@
                 return_value=fake_cluster,
                 autospec=True,
             )
-=======
-            mock.patch("paasta_tools.monitoring_tools.get_team",
-                       return_value=fake_team),
-            mock.patch("paasta_tools.monitoring_tools.get_tip",
-                       return_value=fake_tip),
-            mock.patch("paasta_tools.monitoring_tools.get_notification_email",
-                       return_value=fake_notification_email),
-            mock.patch("paasta_tools.monitoring_tools.get_irc_channels",
-                       return_value=fake_irc),
-            mock.patch("pysensu_yelp.send_event", autospec=True),
-            mock.patch('paasta_tools.marathon_tools.get_cluster',
-                       return_value=fake_cluster)
->>>>>>> 704b2836
         ) as (
             get_team_patch,
             get_tip_patch,
