# Copyright 2015-2016 Yelp Inc.
#
# Licensed under the Apache License, Version 2.0 (the "License");
# you may not use this file except in compliance with the License.
# You may obtain a copy of the License at
#
#     http://www.apache.org/licenses/LICENSE-2.0
#
# Unless required by applicable law or agreed to in writing, software
# distributed under the License is distributed on an "AS IS" BASIS,
# WITHOUT WARRANTIES OR CONDITIONS OF ANY KIND, either express or implied.
# See the License for the specific language governing permissions and
# limitations under the License.
"""A generic way to extract monitoring information from various sources.

This is abstracted so that the new marathon system can use the same
interface with a different provider.

"""
from __future__ import absolute_import
from __future__ import unicode_literals


from typing import Dict, Any, Union
from mypy_extensions import TypedDict

import copy


MonitoringInfo = TypedDict(
    'MonitoringInfo',
    {
        "team": Union[str, None],
        "notification_email": Union[str, None],
        "service_type": Union[str, None],
        "runbook": Union[str, None],
        "tip": Union[str, None],
        "page": Union[str, None],
        "alert_after": Union[str, None],
        "realert_every": Union[str, None],
        "extra": Dict[Any, Any],
    },
)


def extract_classic_monitoring_info(service_config, **kwargs) -> MonitoringInfo:
    monitoring_config = copy.deepcopy(service_config.get('monitoring', {}))
<<<<<<< HEAD

    info = MonitoringInfo({
        "team": monitoring_config.pop("team", None),
        "notification_email": monitoring_config.pop("notification_email", None),
        "service_type": monitoring_config.pop("service_type", None),
        "runbook": monitoring_config.pop("runbook", None),
        "tip": monitoring_config.pop("tip", None),
        "page": monitoring_config.pop("page", None),
        "alert_after": monitoring_config.pop("alert_after", None),
        "realert_every": monitoring_config.pop("realert_every", None),
        # Note, this will clobber whatever was in the extra key before, which
        # we need to do for extra to actually mean what we want.
        "extra": monitoring_config,
    })
=======
    info = {
        key: monitoring_config.pop(key, None) for
        key in monitoring_keys
    }
    # Note, this will clobber whatever was in the extra key before, which
    # we need to do for extra to actually mean what we want.
    info['extra'] = monitoring_config
>>>>>>> 1a5b6c82
    return info


def extract_monitoring_info(framework, config, **kwargs) -> MonitoringInfo:
    """Extract monitoring information from wherever it is specified

    To be monitored a service *must* supply a team and notification email.

    :param framework: A string that represents one of the understood
                      frameworks in the set: ``('marathon', 'classic')``
    :param config: A dictionary containing the config source information.
                   This must be the input format expected by the extractor
    :param kwargs: Any info you want to pass to the appropriate extractor

    :returns A dictionary containing the following keys:

    - team: The team to send pages to
    - notification_email: The email to send emails to
    -  service_type: Must be "classic" for this check to run
    -  runbook: The runbook to refer oncall members to
    -  tip: tip for oncall members
    -  page: Whether to page the provided team on failure
    -  alert_after: Time before alerting, e.g. "0s" or "10m"
    -  extra: Any additional information provided by the framework
    """
    extractor = {
        'classic': extract_classic_monitoring_info
    }.get(framework)

    if extractor is None:
        raise Exception("Can not extract from {}".format(framework))

    return extractor(config, **kwargs)<|MERGE_RESOLUTION|>--- conflicted
+++ resolved
@@ -20,11 +20,12 @@
 from __future__ import absolute_import
 from __future__ import unicode_literals
 
+import copy
+from typing import Any
+from typing import Dict
+from typing import Union
 
-from typing import Dict, Any, Union
 from mypy_extensions import TypedDict
-
-import copy
 
 
 MonitoringInfo = TypedDict(
@@ -45,7 +46,6 @@
 
 def extract_classic_monitoring_info(service_config, **kwargs) -> MonitoringInfo:
     monitoring_config = copy.deepcopy(service_config.get('monitoring', {}))
-<<<<<<< HEAD
 
     info = MonitoringInfo({
         "team": monitoring_config.pop("team", None),
@@ -60,15 +60,6 @@
         # we need to do for extra to actually mean what we want.
         "extra": monitoring_config,
     })
-=======
-    info = {
-        key: monitoring_config.pop(key, None) for
-        key in monitoring_keys
-    }
-    # Note, this will clobber whatever was in the extra key before, which
-    # we need to do for extra to actually mean what we want.
-    info['extra'] = monitoring_config
->>>>>>> 1a5b6c82
     return info
 
 
