--- conflicted
+++ resolved
@@ -481,13 +481,13 @@
     return run_paasta_serviceinit(subcommand, master, service_name, instancename)
 
 
-<<<<<<< HEAD
 def lazy_choices_completer(list_func):
     def inner(prefix, **kwargs):
         options = list_func()
         return [o for o in options if o.startswith(prefix)]
     return inner
-=======
+
+
 def figure_out_service_name(args):
     """Figures out and validates the input service name"""
     service_name = args.service or guess_service_name()
@@ -496,5 +496,4 @@
     except NoSuchService as service_not_found:
         print service_not_found
         exit(1)
-    return service_name
->>>>>>> 26b6b720
+    return service_name